--- conflicted
+++ resolved
@@ -1,12 +1,7 @@
 {
   "name": "@colyseus/tools",
-<<<<<<< HEAD
   "version": "0.16.0-preview.3",
   "description": "Simplify the development and production settings for your Colyseus project.",
-=======
-  "version": "0.15.49",
-  "description": "Colyseus Tools for Production",
->>>>>>> 1a7da98c
   "input": "./src/index.ts",
   "main": "./build/index.js",
   "module": "./build/index.mjs",
