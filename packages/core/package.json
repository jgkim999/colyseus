{
  "name": "@colyseus/core",
<<<<<<< HEAD
  "version": "0.15.15",
=======
  "version": "0.15.18",
>>>>>>> 48a92cf0
  "description": "Multiplayer Framework for Node.js.",
  "input": "./src/index.ts",
  "main": "./build/index.js",
  "module": "./build/index.mjs",
  "typings": "./build/index.d.ts",
  "scripts": {
    "tslint": "tslint --project . --config ../../tslint.json"
  },
  "funding": "https://github.com/sponsors/endel",
  "author": "Endel Dreyer",
  "license": "MIT",
  "keywords": [
    "colyseus",
    "multiplayer",
    "netcode",
    "realtime",
    "networking",
    "websockets"
  ],
  "files": [
    "build",
    "LICENSE",
    "README.md"
  ],
  "repository": {
    "type": "git",
    "url": "git://github.com/colyseus/colyseus.git"
  },
  "homepage": "https://colyseus.io/",
  "engines": {
    "node": ">= 14.x"
  },
  "dependencies": {
    "@colyseus/greeting-banner": "^2.0.0",
    "@colyseus/schema": "^2.0.4",
    "@gamestdio/timer": "^1.3.0",
    "@types/redis": "^2.8.12",
    "debug": "^4.3.4",
    "msgpackr": "^1.9.1",
    "nanoid": "^2.0.0",
    "ws": "^7.4.5"
  },
  "publishConfig": {
    "access": "public"
  },
  "gitHead": "c45b410e99eadffff4b74e701339992e2faa15f8"
}<|MERGE_RESOLUTION|>--- conflicted
+++ resolved
@@ -1,10 +1,6 @@
 {
   "name": "@colyseus/core",
-<<<<<<< HEAD
-  "version": "0.15.15",
-=======
   "version": "0.15.18",
->>>>>>> 48a92cf0
   "description": "Multiplayer Framework for Node.js.",
   "input": "./src/index.ts",
   "main": "./build/index.js",
