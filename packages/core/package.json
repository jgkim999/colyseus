--- conflicted
+++ resolved
@@ -1,10 +1,6 @@
 {
   "name": "@colyseus/core",
-<<<<<<< HEAD
-  "version": "0.15.0-preview.2",
-=======
-  "version": "0.14.25",
->>>>>>> c9e5a50e
+  "version": "0.15.0-preview.3",
   "description": "Multiplayer Framework for Node.js.",
   "input": "./src/index.ts",
   "main": "./build/index.js",
