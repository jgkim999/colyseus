--- conflicted
+++ resolved
@@ -1,10 +1,8 @@
 import nanoid from 'nanoid';
-import { addExtension } from '@colyseus/msgpackr';
 
 import { EventEmitter } from "events";
-import { Schema } from "@colyseus/schema";
-import { RoomException } from '../errors/RoomExceptions';
-import { Type } from './types';
+import { RoomException } from '../errors/RoomExceptions.js';
+import { Type } from './types.js';
 
 import { debugAndPrintError } from '../Debug.js';
 
@@ -124,9 +122,6 @@
   return a;
 }
 
-<<<<<<< HEAD
-export class HttpServerMock extends EventEmitter {}
-=======
 export function wrapTryCatch(
   method: Function,
   onError: (error: RoomException, methodName: string) => void,
@@ -152,27 +147,4 @@
   };
 }
 
-export declare interface DummyServer {
-  constructor(options?: ServerOpts, connectionListener?: (socket: Socket) => void);
-
-  listen(port?: number, hostname?: string, backlog?: number, listeningListener?: () => void): this;
-  close(callback?: (err?: Error) => void): this;
-}
-
-export class DummyServer extends EventEmitter {}
-
-// Add msgpackr extension to avoid circular references when encoding
-// https://github.com/kriszyp/msgpackr#custom-extensions
-addExtension({
-  Class: Schema,
-  type: 0,
-
-  read(datum: any): any {
-    return datum;
-  },
-
-  write(instance: any): any {
-    return instance.toJSON();
-  }
-});
->>>>>>> 1a7da98c
+export class HttpServerMock extends EventEmitter {}