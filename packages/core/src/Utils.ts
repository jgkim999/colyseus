import nanoid from 'nanoid';

import { debugAndPrintError } from './Debug';
import { EventEmitter } from "events";
import { ServerOpts, Socket } from "net";

// remote room call timeouts
export const REMOTE_ROOM_SHORT_TIMEOUT = Number(process.env.COLYSEUS_PRESENCE_SHORT_TIMEOUT || 2000);

export function generateId(length: number = 9) {
  return nanoid(length);
}

//
// nodemon sends SIGUSR2 before reloading
// (https://github.com/remy/nodemon#controlling-shutdown-of-your-script)
//
const signals: NodeJS.Signals[] = ['SIGINT', 'SIGTERM', 'SIGUSR2'];

export function registerGracefulShutdown(callback: (err?: Error) => void) {
  /**
   * Gracefully shutdown on uncaught errors
   */
  process.on('uncaughtException', (err) => {
    debugAndPrintError(err);
    callback(err);
  });

  signals.forEach((signal) =>
    process.once(signal, () => callback()));
}

export function retry<T = any>(
  cb: Function,
  maxRetries: number = 3,
  errorWhiteList: any[] = [],
  retries: number = 0,
) {
  return new Promise<T>((resolve, reject) => {
    cb()
      .then(resolve)
      .catch((e) => {
        if (
          errorWhiteList.indexOf(e.constructor) !== -1 &&
          retries++ < maxRetries
        ) {
          setTimeout(() => {
            retry<T>(cb, maxRetries, errorWhiteList, retries).
              then(resolve).
              catch((e2) => reject(e2));
          }, Math.floor(Math.random() * Math.pow(2, retries) * 400));

        } else {
          reject(e);
        }
      });
  });
}

export function spliceOne(arr: any[], index: number): boolean {
  // manually splice availableRooms array
  // http://jsperf.com/manual-splice
  if (index === -1 || index >= arr.length) {
    return false;
  }

  const len = arr.length - 1;
  for (let i = index; i < len; i++) {
    arr[i] = arr[i + 1];
  }

  arr.length = len;
  return true;
}

export class Deferred<T= any> {
  public promise: Promise<T>;

  public resolve: Function;
  public reject: Function;

  constructor() {
    this.promise = new Promise<T>((resolve, reject) => {
      this.resolve = resolve;
      this.reject = reject;
    });
  }

  public then(func: (value: T) => any) {
    return this.promise.then.apply(this.promise, arguments);
  }

  public catch(func: (value: any) => any) {
    return this.promise.catch(func);
  }

}

export function merge(a: any, ...objs: any[]): any {
  for (let i = 0, len = objs.length; i < len; i++) {
    const b = objs[i];
    for (const key in b) {
      if (b.hasOwnProperty(key)) {
        a[key] = b[key];
      }
    }
  }
  return a;
}

<<<<<<< HEAD
export declare interface DummyServer {
  constructor(options?: ServerOpts, connectionListener?: (socket: Socket) => void);

  listen(port?: number, hostname?: string, backlog?: number, listeningListener?: () => void): this;
  close(callback?: (err?: Error) => void): this;
}

export class DummyServer extends EventEmitter {}
=======
export interface HashedArray<T> {
  [key: string]: T;
}

export class HybridArray<T> {
  public uniqueProperty: string;
  public hashedArray: HashedArray<T>;
  public array: T[];

  constructor(uniquePropertyName: string, elements?: T[]) {
    this.uniqueProperty = uniquePropertyName;
    this.hashedArray = {};
    this.array = [];
    if (elements) {
      this.array = this.array.concat(elements);
      for (const element of elements) {
        this.hashedArray[element[this.uniqueProperty]] = element;
      }
    }
  }

  public get length(): number {
    return this.array.length;
  }

  public add(element: T) {
    if (!this.hashedArray[element[this.uniqueProperty]]) {
      this.array.push(element);
      this.hashedArray[element[this.uniqueProperty]] = element;
    } else {
      console.error(`Element already exists for ${this.uniqueProperty}: '${element[this.uniqueProperty]}'.`);
    }
  }

  public at(index: number) {
    if (index >= this.array.length) {
      this.indexError(index);
    } else {
      return this.array[index];
    }
  }

  public concat(elements: T[]) {
    if(elements) {
      for(const element of elements) {
        this.hashedArray[element[this.uniqueProperty]] = element;
      }
      this.array.concat(elements);
    }
  }

  public forEach(fn) {
    for (let element of this.array) {
      fn(element);
    }
  }

  public get(key: string): T {
    return this.hashedArray[key];
  }

  public includes(element: T) {
    return this.hashedArray[element[this.uniqueProperty]] !== undefined;
  }

  public indexOf(element: T): number {
    return this.array.indexOf(element);
  }

  public map(callback) {
    const result = [];
    for (let index = 0; index < this.array.length; index++) {
      result.push(callback(this.array[index], index, this.array));
    }
    return result;
  }

  public deleteAt(index: number) {
    if (index >= this.array.length) {
      this.indexError(index);
      return undefined;
    } else {
      const removable = this.spliceOne(index);
      delete this.hashedArray[removable[this.uniqueProperty]];
      return removable;
    }
  }

  public deleteByKey(key: string): T {
    if (!this.hashedArray[key]) {
      this.invalidKeyError(key);
      return undefined;
    } else {
      const removable = this.spliceOne(this.indexOf(this.hashedArray[key]));
      delete this.hashedArray[key];
      return removable;
    }
  }

  public delete(obj: T): T {
    if (this.hashedArray[obj[this.uniqueProperty]]) {
      return this.deleteByKey(obj[this.uniqueProperty]);
    } else if (this.indexOf(obj) != -1) {
      return this.deleteAt(this.indexOf(obj));
    } else {
      console.error("Invalid object has been provided!");
      return undefined;
    }
  }

  private indexError(index) {
    console.error(`Index out of range, index: ${index}`);
  }

  private invalidKeyError(key) {
    console.error(`No such element for property '${this.uniqueProperty}': '${key}'.`)
  }

  private spliceOne(index: number): T {
    // manually splice availableRooms array
    // http://jsperf.com/manual-splice
    if (index === -1 || index >= this.array.length) {
      this.indexError(index);
      return undefined;
    }
    const removable = this.array[index];
    const len = this.array.length - 1;
    for (let i = index; i < len; i++) {
      this.array[i] = this.array[i + 1];
    }
    this.array.length = len;
    return removable;
  }
}
>>>>>>> e29a7cd8
<|MERGE_RESOLUTION|>--- conflicted
+++ resolved
@@ -108,16 +108,6 @@
   return a;
 }
 
-<<<<<<< HEAD
-export declare interface DummyServer {
-  constructor(options?: ServerOpts, connectionListener?: (socket: Socket) => void);
-
-  listen(port?: number, hostname?: string, backlog?: number, listeningListener?: () => void): this;
-  close(callback?: (err?: Error) => void): this;
-}
-
-export class DummyServer extends EventEmitter {}
-=======
 export interface HashedArray<T> {
   [key: string]: T;
 }
@@ -252,4 +242,12 @@
     return removable;
   }
 }
->>>>>>> e29a7cd8
+
+export declare interface DummyServer {
+  constructor(options?: ServerOpts, connectionListener?: (socket: Socket) => void);
+
+  listen(port?: number, hostname?: string, backlog?: number, listeningListener?: () => void): this;
+  close(callback?: (err?: Error) => void): this;
+}
+
+export class DummyServer extends EventEmitter {}