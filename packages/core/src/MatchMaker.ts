<<<<<<< HEAD
import { ErrorCode, Protocol } from './Protocol.js';
=======
import { EventEmitter } from 'events';
import { ErrorCode, Protocol } from './Protocol';
>>>>>>> 1a7da98c

import { requestFromIPC, subscribeIPC } from './IPC.js';

import { Deferred, generateId, merge, retry, MAX_CONCURRENT_CREATE_ROOM_WAIT_TIME, REMOTE_ROOM_SHORT_TIMEOUT } from './utils/Utils.js';
import { isDevMode, cacheRoomHistory, getPreviousProcessId, getRoomRestoreListKey, reloadFromCache } from './utils/DevMode.js';

import { RegisteredHandler } from './matchmaker/RegisteredHandler.js';
import { Room, RoomInternalState } from './Room.js';

import { LocalPresence } from './presence/LocalPresence.js';
import { Presence } from './presence/Presence.js';

import { debugAndPrintError, debugMatchMaking } from './Debug.js';
import { SeatReservationError } from './errors/SeatReservationError.js';
import { ServerError } from './errors/ServerError.js';

import { IRoomCache, LocalDriver, MatchMakerDriver, SortOptions } from './matchmaker/driver/local/LocalDriver.js';
import controller from './matchmaker/controller.js';
import * as stats from './Stats.js';

import { logger } from './Logger.js';
import { AuthContext, Client } from './Transport.js';
import { Type } from './utils/types.js';
import { getHostname } from './discovery/index.js';
import { getLockId } from './matchmaker/driver/api.js';

export { controller, stats, type MatchMakerDriver };

export type ClientOptions = any;
export type SelectProcessIdCallback = (roomName: string, clientOptions: ClientOptions) => Promise<string>;

export interface SeatReservation {
  sessionId: string;
  room: IRoomCache;
  devMode?: boolean;
}

const handlers: {[id: string]: RegisteredHandler} = {};
const rooms: {[roomId: string]: Room} = {};
const events = new EventEmitter();

export let publicAddress: string;
export let processId: string;
export let presence: Presence;
export let driver: MatchMakerDriver;
export let selectProcessIdToCreateRoom: SelectProcessIdCallback;

/**
 * Whether health checks are enabled or not. (default: true)
 *
 * Health checks are automatically performed on theses scenarios:
 * - At startup, to check for leftover/invalid processId's
 * - When a remote room creation request times out
 * - When a remote seat reservation request times out
 */
let enableHealthChecks: boolean = true;
export function setHealthChecksEnabled(value: boolean) {
  enableHealthChecks = value;
}

export let onReady: Deferred = new Deferred(); // onReady needs to be immediately available to @colyseus/auth integration.

export enum MatchMakerState {
  INITIALIZING,
  READY,
  SHUTTING_DOWN
}

/**
 * Internal MatchMaker state
 */
export let state: MatchMakerState;

/**
 * @private
 */
export async function setup(
  _presence?: Presence,
  _driver?: MatchMakerDriver,
  _publicAddress?: string,
  _selectProcessIdToCreateRoom?: SelectProcessIdCallback,
) {
  if (onReady === undefined) {
    //
    // for testing purposes only: onReady is turned into undefined on shutdown
    // (needs refactoring.)
    //
    onReady = new Deferred();
  }

  state = MatchMakerState.INITIALIZING;

  presence = _presence || new LocalPresence();

  driver = _driver || new LocalDriver();
  publicAddress = _publicAddress;

  stats.reset(false);

  // devMode: try to retrieve previous processId
  if (isDevMode) { processId = await getPreviousProcessId(await getHostname()); }

  // ensure processId is set
  if (!processId) { processId = generateId(); }

  /**
   * Define default `assignRoomToProcessId` method.
   * By default, return the process with least amount of rooms created
   */
  selectProcessIdToCreateRoom = _selectProcessIdToCreateRoom || async function () {
    return (await stats.fetchAll())
      .sort((p1, p2) => p1.roomCount > p2.roomCount ? 1 : -1)[0]?.processId || processId;
  };

  onReady.resolve();
}

/**
 * - Accept receiving remote room creation requests
 * - Check for leftover/invalid processId's on startup
 * @private
 */
export async function accept() {
  await onReady; // make sure "processId" is available

  /**
   * Process-level subscription
   * - handle remote process healthcheck
   * - handle remote room creation
   */
  await subscribeIPC(presence, processId, getProcessChannel(), (method, args) => {
    if (method === 'healthcheck') {
      // health check for this processId
      return true;

    } else {
      // handle room creation
      return handleCreateRoom.apply(undefined, args);
    }
  });

  /**
   * Check for leftover/invalid processId's on startup
   */
  if (enableHealthChecks) {
    await healthCheckAllProcesses();

    /*
     * persist processId every 1 minute
     *
     * FIXME: this is a workaround in case this `processId` gets excluded
     * (`stats.excludeProcess()`) by mistake due to health-check failure
     */
    stats.setAutoPersistInterval();
  }

  state = MatchMakerState.READY;

  await stats.persist();

  if (isDevMode) {
    await reloadFromCache();
  }
}

/**
 * Join or create into a room and return seat reservation
 */
export async function joinOrCreate(roomName: string, clientOptions: ClientOptions = {}, authContext?: AuthContext) {
  return await retry<Promise<SeatReservation>>(async () => {
    const authData = await callOnAuth(roomName, clientOptions, authContext);
    let room: IRoomCache = await findOneRoomAvailable(roomName, clientOptions);

    if (!room) {
      const handler = getHandler(roomName);
      const filterOptions = handler.getFilterOptions(clientOptions);
      const concurrencyKey = getLockId(filterOptions);

      //
      // Prevent multiple rooms of same filter from being created concurrently
      //
      await concurrentJoinOrCreateRoomLock(handler, concurrencyKey, async (roomId?: string) => {
        if (roomId) {
          room = await driver.findOne({ roomId })
        }

        if (!room) {
          room = await findOneRoomAvailable(roomName, clientOptions);
        }

        if (!room) {
          //
          // TODO [?]
          //    should we expose the "creator" auth data of the room during `onCreate()`?
          //    it would be useful, though it could be accessed via `onJoin()` for now.
          //
          room = await createRoom(roomName, clientOptions);
          presence.lpush(`l:${handler.name}:${concurrencyKey}`, room.roomId);
          presence.expire(`l:${handler.name}:${concurrencyKey}`, MAX_CONCURRENT_CREATE_ROOM_WAIT_TIME * 2);
        }

        return room;
      });
    }

    return await reserveSeatFor(room, clientOptions, authData);
  }, 5, [SeatReservationError]);
}

/**
 * Create a room and return seat reservation
 */
export async function create(roomName: string, clientOptions: ClientOptions = {}, authContext?: AuthContext) {
  const authData = await callOnAuth(roomName, clientOptions, authContext);
  const room = await createRoom(roomName, clientOptions);
  return reserveSeatFor(room, clientOptions, authData);
}

/**
 * Join a room and return seat reservation
 */
export async function join(roomName: string, clientOptions: ClientOptions = {}, authOptions?: AuthContext) {
  return await retry<Promise<SeatReservation>>(async () => {
    const authData = await callOnAuth(roomName, authOptions);
    const room = await findOneRoomAvailable(roomName, clientOptions);

    if (!room) {
      throw new ServerError(ErrorCode.MATCHMAKE_INVALID_CRITERIA, `no rooms found with provided criteria`);
    }

    return reserveSeatFor(room, clientOptions, authData);
  });
}

/**
 * Join a room by id and return seat reservation
 */
export async function reconnect(roomId: string, clientOptions: ClientOptions = {}) {
  const room = await driver.findOne({ roomId });
  if (!room) {
    // TODO: support a "logLevel" out of the box?
    if (process.env.NODE_ENV !== 'production') {
      logger.info(`❌ room "${roomId}" has been disposed. Did you missed .allowReconnection()?\n👉 https://docs.colyseus.io/server/room/#allowreconnection-client-seconds`);
    }

    throw new ServerError(ErrorCode.MATCHMAKE_INVALID_ROOM_ID, `room "${roomId}" has been disposed.`);
  }

  // check for reconnection
  const reconnectionToken = clientOptions.reconnectionToken;
  if (!reconnectionToken) { throw new ServerError(ErrorCode.MATCHMAKE_UNHANDLED, `'reconnectionToken' must be provided for reconnection.`); }


  // respond to re-connection!
  const sessionId = await remoteRoomCall(room.roomId, 'checkReconnectionToken', [reconnectionToken]);
  if (sessionId) {
    return { room, sessionId };

  } else {
    // TODO: support a "logLevel" out of the box?
    if (process.env.NODE_ENV !== 'production') {
      logger.info(`❌ reconnection token invalid or expired. Did you missed .allowReconnection()?\n👉 https://docs.colyseus.io/server/room/#allowreconnection-client-seconds`);
    }
    throw new ServerError(ErrorCode.MATCHMAKE_EXPIRED, `reconnection token invalid or expired.`);
  }
}

/**
 * Join a room by id and return client seat reservation. An exception is thrown if a room is not found for roomId.
 *
 * @param roomId - The Id of the specific room instance.
 * @param clientOptions - Options for the client seat reservation (for `onJoin`/`onAuth`)
 * @param authOptions - Optional authentication token
 *
 * @returns Promise<SeatReservation> - A promise which contains `sessionId` and `IRoomCache`.
 */
export async function joinById(roomId: string, clientOptions: ClientOptions = {}, authOptions?: AuthContext) {
  const room = await driver.findOne({ roomId });

  if (!room) {
    throw new ServerError(ErrorCode.MATCHMAKE_INVALID_ROOM_ID, `room "${roomId}" not found`);

  } else if (room.locked) {
    throw new ServerError(ErrorCode.MATCHMAKE_INVALID_ROOM_ID, `room "${roomId}" is locked`);
  }

  const authData = await callOnAuth(room.name, authOptions);

  return reserveSeatFor(room, clientOptions, authData);
}

/**
 * Perform a query for all cached rooms
 */
export async function query(conditions: Partial<IRoomCache> = {}, sortOptions?: SortOptions) {
  return await driver.query(conditions, sortOptions);
}

/**
 * Find for a public and unlocked room available.
 *
 * @param roomName - The Id of the specific room.
 * @param filterOptions - Filter options.
 * @param sortOptions - Sorting options.
 *
 * @returns Promise<IRoomCache> - A promise contaning an object which includes room metadata and configurations.
 */
export async function findOneRoomAvailable(
  roomName: string,
  filterOptions: ClientOptions,
  additionalSortOptions?: SortOptions,
) {
  const handler = getHandler(roomName);
  const sortOptions = Object.assign({}, handler.sortOptions ?? {});

  if (additionalSortOptions) {
    Object.assign(sortOptions, additionalSortOptions);
  }

  return await driver.findOne({
    locked: false,
    name: roomName,
    private: false,
    ...handler.getFilterOptions(filterOptions),
  }, sortOptions);
}

/**
 * Call a method or return a property on a remote room.
 *
 * @param roomId - The Id of the specific room instance.
 * @param method - Method or attribute to call or retrive.
 * @param args - Array of arguments for the method
 *
 * @returns Promise<any> - Returned value from the called or retrieved method/attribute.
 */
export async function remoteRoomCall<R= any>(
  roomId: string,
  method: string,
  args?: any[],
  rejectionTimeout = REMOTE_ROOM_SHORT_TIMEOUT,
): Promise<R> {
  const room = rooms[roomId];

  if (!room) {
    try {
      return await requestFromIPC<R>(presence, getRoomChannel(roomId), method, args, rejectionTimeout);

    } catch (e) {

      //
      // the room cache from an unavailable process might've been used here.
      // perform a health-check on the process before proceeding.
      // (this is a broken state when a process wasn't gracefully shut down)
      //
      if (method === '_reserveSeat' && e.message === "ipc_timeout") {
        throw e;
      }

      // TODO: for 1.0, consider always throwing previous error directly.

      const request = `${method}${args && ' with args ' + JSON.stringify(args) || ''}`;
      throw new ServerError(
        ErrorCode.MATCHMAKE_UNHANDLED,
        `remote room (${roomId}) timed out, requesting "${request}". (${rejectionTimeout}ms exceeded)`,
      );
    }

  } else {
    return (!args && typeof (room[method]) !== 'function')
        ? room[method]
        : (await room[method].apply(room, args && JSON.parse(JSON.stringify(args))));
  }
}

export function defineRoomType<T extends Type<Room>>(
  roomName: string,
  klass: T,
  defaultOptions?: Parameters<NonNullable<InstanceType<T>['onCreate']>>[0],
) {
  const registeredHandler = new RegisteredHandler(roomName, klass, defaultOptions);

  handlers[roomName] = registeredHandler;

  if (klass.prototype['onAuth'] !== Room.prototype['onAuth']) {
    // TODO: soft-deprecate instance level `onAuth` on 0.16
    // logger.warn("DEPRECATION WARNING: onAuth() at the instance level will be deprecated soon. Please use static onAuth() instead.");

    if (klass['onAuth'] !== Room['onAuth']) {
      logger.info(`❌ "${roomName}"'s onAuth() defined at the instance level will be ignored.`);
    }
  }

  return registeredHandler;
}

export function removeRoomType(roomName: string) {
  delete handlers[roomName];
}

// TODO: legacy; remove me on 1.0
export function hasHandler(roomName: string) {
  logger.warn("hasHandler() is deprecated. Use getHandler() instead.");
  return handlers[roomName] !== undefined;
}

export function getHandler(roomName: string) {
  const handler = handlers[roomName];

  if (!handler) {
    throw new ServerError(ErrorCode.MATCHMAKE_NO_HANDLER, `provided room name "${roomName}" not defined`);
  }

  return handler;
}

export function getRoomClass(roomName: string): Type<Room> {
  return handlers[roomName]?.klass;
}


/**
 * Creates a new room.
 *
 * @param roomName - The identifier you defined on `gameServer.define()`
 * @param clientOptions - Options for `onCreate`
 *
 * @returns Promise<IRoomCache> - A promise contaning an object which includes room metadata and configurations.
 */
export async function createRoom(roomName: string, clientOptions: ClientOptions): Promise<IRoomCache> {
  //
  // - select a process to create the room
  // - use local processId if MatchMaker is not ready yet
  //
  const selectedProcessId = (state === MatchMakerState.READY)
    ? await selectProcessIdToCreateRoom(roomName, clientOptions)
    : processId;

  let room: IRoomCache;
  if (selectedProcessId === undefined) {
    throw new ServerError(ErrorCode.MATCHMAKE_UNHANDLED, `no processId available to create room ${roomName}`);

  } else if (selectedProcessId === processId) {
    // create the room on this process!
    room = await handleCreateRoom(roomName, clientOptions);

  } else {
    // ask other process to create the room!
    try {
      room = await requestFromIPC<IRoomCache>(
        presence,
        getProcessChannel(selectedProcessId),
        undefined,
        [roomName, clientOptions],
        REMOTE_ROOM_SHORT_TIMEOUT,
      );

    } catch (e) {
      if (e.message === "ipc_timeout") {
        debugAndPrintError(`${e.message}: create room request timed out for ${roomName} on processId ${selectedProcessId}.`);

        //
        // clean-up possibly stale process from redis.
        // when a process disconnects ungracefully, it may leave its previous processId under "roomcount"
        // if the process is still alive, it will re-add itself shortly after the load-balancer selects it again.
        //
        if (enableHealthChecks) {
          await stats.excludeProcess(selectedProcessId);
        }

        // if other process failed to respond, create the room on this process
        room = await handleCreateRoom(roomName, clientOptions);

      } else {
        // re-throw intentional exception thrown during remote onCreate()
        throw e;
      }
    }
  }

  if (isDevMode) {
    presence.hset(getRoomRestoreListKey(), room.roomId, JSON.stringify({
      "clientOptions": clientOptions,
      "roomName": roomName,
      "processId": processId
    }));
  }

  return room;
}

export async function handleCreateRoom(roomName: string, clientOptions: ClientOptions, restoringRoomId?: string): Promise<IRoomCache> {
  const handler = getHandler(roomName);
  const room = new handler.klass();

  // set room public attributes
  if (restoringRoomId && isDevMode) {
    room.roomId = restoringRoomId;

  } else {
    room.roomId = generateId();
  }

  //
  // Initialize .state (if set).
  //
  // Define getters and setters for:
  //   - autoDispose
  //   - patchRate
  //
  room['__init']();

  room.roomName = roomName;
  room.presence = presence;

  const additionalListingData: any = handler.getFilterOptions(clientOptions);

  // assign public host
  if (publicAddress) {
    additionalListingData.publicAddress = publicAddress;
  }

  // create a RoomCache reference.
  room.listing = driver.createInstance({
    name: roomName,
    processId,
    ...additionalListingData
  });

  if (room.onCreate) {
    try {
      await room.onCreate(merge({}, clientOptions, handler.options));

    } catch (e) {
      debugAndPrintError(e);
      throw new ServerError(
        e.code || ErrorCode.MATCHMAKE_UNHANDLED,
        e.message,
      );
    }
  }

  room['_internalState'] = RoomInternalState.CREATED;

  room.listing.roomId = room.roomId;
  room.listing.maxClients = room.maxClients;

  // imediatelly ask client to join the room
  debugMatchMaking('spawning \'%s\', roomId: %s, processId: %s', roomName, room.roomId, processId);

  // increment amount of rooms this process is handling
  stats.local.roomCount++;
  stats.persist();

  room._events.on('lock', lockRoom.bind(this, room));
  room._events.on('unlock', unlockRoom.bind(this, room));
  room._events.on('join', onClientJoinRoom.bind(this, room));
  room._events.on('leave', onClientLeaveRoom.bind(this, room));
  room._events.on('visibility-change', onVisibilityChange.bind(this, room));
  room._events.once('dispose', disposeRoom.bind(this, roomName, room));

  // when disconnect()'ing, keep only join/leave events for stat counting
  room._events.once('disconnect', () => {
    room._events.removeAllListeners('lock');
    room._events.removeAllListeners('unlock');
    room._events.removeAllListeners('visibility-change');
    room._events.removeAllListeners('dispose');

    //
    // emit "no active rooms" event when there are no more rooms in this process
    // (used during graceful shutdown)
    //
    if (stats.local.roomCount <= 0) {
      events.emit('no-active-rooms');
    }
  });

  // room always start unlocked
  await createRoomReferences(room, true);

  // persist room data only if match-making is enabled
  if (state !== MatchMakerState.SHUTTING_DOWN) {
    await room.listing.save();
  }

  handler.emit('create', room);

  return room.listing;
}

/**
 * Get room data by roomId.
 * This method does not return the actual room instance, use `getLocalRoomById` for that.
 */
export function getRoomById(roomId: string) {
  return driver.findOne({ roomId });
}

/**
 * Get local room instance by roomId. (Can return "undefined" if the room is not available on this process)
 */
export function getLocalRoomById(roomId: string) {
  return rooms[roomId];
}

/**
 * Disconnects every client on every room in the current process.
 */
export function disconnectAll(closeCode?: number) {
  const promises: Array<Promise<any>> = [];

  for (const roomId in rooms) {
    if (!rooms.hasOwnProperty(roomId)) {
      continue;
    }

    promises.push(rooms[roomId].disconnect(closeCode));
  }

  return promises;
}

async function lockAndDisposeAll(): Promise<any> {
  // remove processId from room count key
  // (stops accepting new rooms on this process)
  await stats.excludeProcess(processId);

  // clear auto-persisting stats interval
  if (enableHealthChecks) {
    stats.clearAutoPersistInterval();
  }

  const noActiveRooms = new Deferred();
  if (stats.local.roomCount <= 0) {
    // no active rooms to dispose
    noActiveRooms.resolve();

  } else {
    // wait for all rooms to be disposed
    // TODO: set generous timeout in case
    events.once('no-active-rooms', () => noActiveRooms.resolve());
  }

  // - lock all local rooms to prevent new joins
  // - trigger `onBeforeShutdown()` on each room
  for (const roomId in rooms) {
    if (!rooms.hasOwnProperty(roomId)) {
      continue;
    }

    const room = rooms[roomId];
    room.lock();
    room.onBeforeShutdown();
  }

  await noActiveRooms;
}

export async function gracefullyShutdown(): Promise<any> {
  if (state === MatchMakerState.SHUTTING_DOWN) {
    return Promise.reject('already_shutting_down');
  }

<<<<<<< HEAD
=======
  debugMatchMaking(`${processId} is shutting down!`);

  isGracefullyShuttingDown = true;
>>>>>>> 1a7da98c
  state = MatchMakerState.SHUTTING_DOWN;

  onReady = undefined;

  // - lock existing rooms
  // - stop accepting new rooms on this process
  // - wait for all rooms to be disposed
  await lockAndDisposeAll();

  if (isDevMode) {
    await cacheRoomHistory(rooms);
  }

  // make sure rooms are removed from cache
  await removeRoomsByProcessId(processId);

  // unsubscribe from process id channel
  presence.unsubscribe(getProcessChannel());

  // make sure all rooms are disposed
  return Promise.all(disconnectAll(
    (isDevMode)
      ? Protocol.WS_CLOSE_DEVMODE_RESTART
      : undefined
  ));
}

/**
 * Reserve a seat for a client in a room
 */
export async function reserveSeatFor(room: IRoomCache, options: ClientOptions, authData?: any) {
  const sessionId: string = generateId();

  debugMatchMaking(
    'reserving seat. sessionId: \'%s\', roomId: \'%s\', processId: \'%s\'',
    sessionId, room.roomId, processId,
  );

  let successfulSeatReservation: boolean;

  try {
    successfulSeatReservation = await remoteRoomCall(
      room.roomId,
      '_reserveSeat',
      [sessionId, options, authData],
      REMOTE_ROOM_SHORT_TIMEOUT,
    );

  } catch (e) {
    debugMatchMaking(e);

    //
    // the room cache from an unavailable process might've been used here.
    // (this is a broken state when a process wasn't gracefully shut down)
    // perform a health-check on the process before proceeding.
    //
    if (
      e.message === "ipc_timeout" &&
      !(
        enableHealthChecks &&
        await healthCheckProcessId(room.processId)
      )
    ) {
      throw new SeatReservationError(`process ${room.processId} is not available.`);

    } else {
      successfulSeatReservation = false;
    }
  }

  if (!successfulSeatReservation) {
    throw new SeatReservationError(`${room.roomId} is already full.`);
  }

  const response: SeatReservation = { room, sessionId };

  if (isDevMode) {
    response.devMode = isDevMode;
  }

  return response;
}

function callOnAuth(roomName: string, clientOptions?: ClientOptions, authContext?: AuthContext) {
  const roomClass = getRoomClass(roomName);
  return (roomClass && roomClass['onAuth'] && roomClass['onAuth'] !== Room['onAuth'])
    ? roomClass['onAuth'](authContext.token, clientOptions, authContext)
    : undefined;
}

/**
 * Perform health check on all processes
 */
export async function healthCheckAllProcesses() {
  const allStats = await stats.fetchAll();
  if (allStats.length > 0) {
    await Promise.all(
      allStats
        .filter(stat => stat.processId !== processId) // skip current process
        .map(stat => healthCheckProcessId(stat.processId))
    );
  }
}

/**
 * Perform health check on a remote process
 * @param processId
 */
const _healthCheckByProcessId: { [processId: string]: Promise<any> } = {};
export function healthCheckProcessId(processId: string) {
  //
  // re-use the same promise if health-check is already in progress
  // (may occur when _reserveSeat() fails multiple times for the same 'processId')
  //
  if (_healthCheckByProcessId[processId] !== undefined) {
    return _healthCheckByProcessId[processId];
  }

  _healthCheckByProcessId[processId] = new Promise<boolean>(async (resolve, reject) => {
    logger.debug(`> Performing health-check against processId: '${processId}'...`);

    try {
      const requestTime = Date.now();

      await requestFromIPC<IRoomCache>(
        presence,
        getProcessChannel(processId),
        'healthcheck',
        [],
        REMOTE_ROOM_SHORT_TIMEOUT,
      );

      logger.debug(`✅ Process '${processId}' successfully responded (${Date.now() - requestTime}ms)`);

      // succeeded to respond
      resolve(true)

    } catch (e) {
      // process failed to respond - remove it from stats
      logger.debug(`❌ Process '${processId}' failed to respond. Cleaning it up.`);
      const isProcessExcluded = await stats.excludeProcess(processId);

      // clean-up possibly stale room ids
      if (isProcessExcluded && !isDevMode) {
        await removeRoomsByProcessId(processId);
      }

      resolve(false);
    } finally {
      delete _healthCheckByProcessId[processId];
    }
  });

  return _healthCheckByProcessId[processId];
}

/**
 * Remove cached rooms by processId
 * @param processId
 */
async function removeRoomsByProcessId(processId: string) {
  //
  // clean-up possibly stale room ids
  // (ungraceful shutdowns using Redis can result on stale room ids still on memory.)
  //
<<<<<<< HEAD
  await driver.cleanup(processId);
=======
  if (typeof(driver.cleanup) === "function") {
    await driver.cleanup(processId);

  } else {
    //
    // TODO: remove this block on 1.0.
    //
    //  driver.cleanup() has been added mid-way through 0.15
    //  some users may still be using older versions of the driver.
    //
    const cachedRooms = await driver.find({ processId }, { _id: 1 });
    debugMatchMaking("removing stale rooms by processId %s (%s rooms found)", processId, cachedRooms.length);
    cachedRooms.forEach((room) => room.remove());
  }
>>>>>>> 1a7da98c
}

async function createRoomReferences(room: Room, init: boolean = false): Promise<boolean> {
  rooms[room.roomId] = room;

  if (init) {
    await subscribeIPC(
      presence,
      processId,
      getRoomChannel(room.roomId),
      (method, args) => {
        return (!args && typeof (room[method]) !== 'function')
          ? room[method]
          : room[method].apply(room, args);
      },
    );
  }

  return true;
}

/**
 * Used only during `joinOrCreate` to handle concurrent requests for creating a room.
 */
async function concurrentJoinOrCreateRoomLock(
  handler: RegisteredHandler,
  concurrencyKey: string,
  callback: (roomId?: string) => Promise<IRoomCache>
): Promise<IRoomCache> {
  return new Promise(async (resolve, reject) => {
    const hkey = getConcurrencyHashKey(handler.name);
    const concurrency = await presence.hincrbyex(
      hkey,
      concurrencyKey,
      1, // increment by 1
      MAX_CONCURRENT_CREATE_ROOM_WAIT_TIME * 2 // expire in 2x the time of MAX_CONCURRENT_CREATE_ROOM_WAIT_TIME
    ) - 1; // do not consider the current request

    const fulfill = async (roomId?: string) => {
      try {
        resolve(await callback(roomId));

      } catch (e) {
        reject(e);

      } finally {
        await presence.hincrby(hkey, concurrencyKey, -1);
      }
    };

    if (concurrency > 0) {
      debugMatchMaking(
        'receiving %d concurrent joinOrCreate for \'%s\' (%s)',
        concurrency, handler.name, concurrencyKey
      );

      const result = await presence.brpop(
        `l:${handler.name}:${concurrencyKey}`,
        MAX_CONCURRENT_CREATE_ROOM_WAIT_TIME +
          (Math.min(concurrency, 3) * 0.2) // add extra milliseconds for each concurrent request
      );

      return await fulfill(result && result[1]);

    } else {
      return await fulfill();
    }
  });
}

function onClientJoinRoom(room: Room, client: Client) {
  // increment local CCU
  stats.local.ccu++;
  stats.persist();

  handlers[room.roomName].emit('join', room, client);
}

function onClientLeaveRoom(room: Room, client: Client, willDispose: boolean) {
  // decrement local CCU
  stats.local.ccu--;
  stats.persist();

  handlers[room.roomName].emit('leave', room, client, willDispose);
}

function lockRoom(room: Room): void {
  // emit public event on registered handler
  handlers[room.roomName].emit('lock', room);
}

async function unlockRoom(room: Room) {
  if (await createRoomReferences(room)) {
    // emit public event on registered handler
    handlers[room.roomName].emit('unlock', room);
  }
}

function onVisibilityChange(room: Room, isInvisible: boolean): void {
  handlers[room.roomName].emit('visibility-change', room, isInvisible);
}

async function disposeRoom(roomName: string, room: Room) {
  debugMatchMaking('disposing \'%s\' (%s) on processId \'%s\' (graceful shutdown: %s)', roomName, room.roomId, processId, state === MatchMakerState.SHUTTING_DOWN);

  //
  // FIXME: this call should not be necessary.
  //
  // there's an unidentified edge case using LocalDriver where Room._dispose()
  // doesn't seem to be called [?], but "disposeRoom" is, leaving the matchmaker
  // in a broken state. (repeated ipc_timeout's for seat reservation on
  // non-existing rooms)
  //
  room.listing.remove();
  stats.local.roomCount--;

  // decrease amount of rooms this process is handling
<<<<<<< HEAD
  if (state !== MatchMakerState.SHUTTING_DOWN) {
    stats.local.roomCount--;
=======
  if (!isGracefullyShuttingDown) {
>>>>>>> 1a7da98c
    stats.persist();

    // remove from devMode restore list
    if (isDevMode) {
      await presence.hdel(getRoomRestoreListKey(), room.roomId);
    }
  }

  // emit disposal on registered session handler
  handlers[roomName].emit('dispose', room);

  // unsubscribe from remote connections
  presence.unsubscribe(getRoomChannel(room.roomId));

  // remove actual room reference
  delete rooms[room.roomId];
}

//
// Presence keys
//
function getRoomChannel(roomId: string) {
  return `$${roomId}`;
}

function getConcurrencyHashKey(roomName: string) {
  // concurrency hash
  return `ch:${roomName}`;
}

function getProcessChannel(id: string = processId) {
  return `p:${id}`;
}<|MERGE_RESOLUTION|>--- conflicted
+++ resolved
@@ -1,9 +1,5 @@
-<<<<<<< HEAD
+import { EventEmitter } from 'events';
 import { ErrorCode, Protocol } from './Protocol.js';
-=======
-import { EventEmitter } from 'events';
-import { ErrorCode, Protocol } from './Protocol';
->>>>>>> 1a7da98c
 
 import { requestFromIPC, subscribeIPC } from './IPC.js';
 
@@ -667,12 +663,8 @@
     return Promise.reject('already_shutting_down');
   }
 
-<<<<<<< HEAD
-=======
   debugMatchMaking(`${processId} is shutting down!`);
 
-  isGracefullyShuttingDown = true;
->>>>>>> 1a7da98c
   state = MatchMakerState.SHUTTING_DOWN;
 
   onReady = undefined;
@@ -838,24 +830,7 @@
   // clean-up possibly stale room ids
   // (ungraceful shutdowns using Redis can result on stale room ids still on memory.)
   //
-<<<<<<< HEAD
   await driver.cleanup(processId);
-=======
-  if (typeof(driver.cleanup) === "function") {
-    await driver.cleanup(processId);
-
-  } else {
-    //
-    // TODO: remove this block on 1.0.
-    //
-    //  driver.cleanup() has been added mid-way through 0.15
-    //  some users may still be using older versions of the driver.
-    //
-    const cachedRooms = await driver.find({ processId }, { _id: 1 });
-    debugMatchMaking("removing stale rooms by processId %s (%s rooms found)", processId, cachedRooms.length);
-    cachedRooms.forEach((room) => room.remove());
-  }
->>>>>>> 1a7da98c
 }
 
 async function createRoomReferences(room: Room, init: boolean = false): Promise<boolean> {
@@ -973,12 +948,7 @@
   stats.local.roomCount--;
 
   // decrease amount of rooms this process is handling
-<<<<<<< HEAD
   if (state !== MatchMakerState.SHUTTING_DOWN) {
-    stats.local.roomCount--;
-=======
-  if (!isGracefullyShuttingDown) {
->>>>>>> 1a7da98c
     stats.persist();
 
     // remove from devMode restore list
