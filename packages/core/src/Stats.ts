<<<<<<< HEAD
import { presence, processId } from './MatchMaker.js';
=======
import { MatchMakerState, presence, processId, state } from "./MatchMaker";
>>>>>>> 1a7da98c

export type Stats = {
  roomCount: number;
  ccu: number;
}

export let local: Stats = {
  roomCount: 0,
  ccu: 0,
};

//
// Attach local metrics to PM2 (if available)
//
// @ts-ignore
import('@pm2/io')
  .then((io) => {
    io.default.metric({ id: 'app/stats/ccu', name: 'ccu', value: () => local.ccu });
    io.default.metric({ id: 'app/stats/roomcount', name: 'roomcount', value: () => local.roomCount });
  })
  .catch(() => { });

export async function fetchAll() {
  // TODO: cache this value to avoid querying too often
  const allStats: Array<Stats & { processId: string }> = [];
  const allProcesses = await presence.hgetall(getRoomCountKey());

  for (let remoteProcessId in allProcesses) {
    if (remoteProcessId === processId) {
      allStats.push({ processId, roomCount: local.roomCount, ccu: local.ccu, });

    } else {
      const [roomCount, ccu] = allProcesses[remoteProcessId].split(',').map(Number);
      allStats.push({ processId: remoteProcessId, roomCount, ccu });
    }
  }

  return allStats;
}

let lastPersisted = 0;
let persistTimeout = undefined;
const persistInterval = 1000;

export function persist(forceNow: boolean = false) {
  // skip if shutting down
  if (state === MatchMakerState.SHUTTING_DOWN) {
    return;
  }

  /**
   * Avoid persisting more than once per second.
   */
  const now = Date.now();

  if (forceNow || (now - lastPersisted > persistInterval)) {
    lastPersisted = now;
    return presence.hset(getRoomCountKey(), processId, `${local.roomCount},${local.ccu}`);

  } else {
    clearTimeout(persistTimeout);
    persistTimeout = setTimeout(persist, persistInterval);
  }
}

export function reset(_persist: boolean = true) {
  local.roomCount = 0;
  local.ccu = 0;

  if (_persist) {
    lastPersisted = 0;
    clearTimeout(persistTimeout);
    persist();
  }
}

export function excludeProcess(_processId: string) {
  return presence.hdel(getRoomCountKey(), _processId);
}

export async function getGlobalCCU() {
  const allStats = await fetchAll();
  return allStats.reduce((prev, next) => prev + next.ccu, 0);
}

/**
 * Auto-persist every minute.
 */
let autoPersistInterval = undefined;

export function setAutoPersistInterval() {
  const interval = 60 * 1000;// 1 minute

  autoPersistInterval = setInterval(() => {
    const now = Date.now();

    if (now - lastPersisted > interval) {
      persist();
    }
  }, interval);
}

export function clearAutoPersistInterval() {
  clearInterval(autoPersistInterval);
}

function getRoomCountKey() {
  return 'roomcount';
}<|MERGE_RESOLUTION|>--- conflicted
+++ resolved
@@ -1,8 +1,4 @@
-<<<<<<< HEAD
-import { presence, processId } from './MatchMaker.js';
-=======
-import { MatchMakerState, presence, processId, state } from "./MatchMaker";
->>>>>>> 1a7da98c
+import { MatchMakerState, presence, processId, state } from './MatchMaker.js';
 
 export type Stats = {
   roomCount: number;
