--- conflicted
+++ resolved
@@ -11,19 +11,10 @@
     "@colyseus/core": "workspace:^"
   },
   "devDependencies": {
-<<<<<<< HEAD
-    "@colyseus/monitor": "^0.15.0",
-    "@colyseus/uwebsockets-transport": "workspace:^",
-    "@colyseus/ws-transport": "workspace:^",
-    "@colyseus/redis-driver": "workspace:^",
-    "@colyseus/redis-presence": "workspace:^"
-=======
     "@colyseus/uwebsockets-transport": "workspace:^",
     "@colyseus/ws-transport": "workspace:^",
     "@colyseus/h3-transport": "workspace:^",
     "@colyseus/redis-driver": "workspace:^",
-    "@colyseus/redis-presence": "workspace:^",
-    "@colyseus/schema": "*"
->>>>>>> a388c6bc
+    "@colyseus/redis-presence": "workspace:^"
   }
 }