--- conflicted
+++ resolved
@@ -90,15 +90,10 @@
 
   public error(code: number, message: string = '', cb?: (err?: Error) => void) {
     this.raw(getMessageBytes[Protocol.ERROR](code, message));
-<<<<<<< HEAD
-    // respond with callback after the message has been sent
-    setTimeout(cb, 0);
-=======
 
     // delay callback execution - uWS doesn't acknowledge when the message was sent
     // (same API as "ws" transport)
     setTimeout(cb, 1);
->>>>>>> 1a7da98c
   }
 
   public leave(code?: number, data?: string) {
