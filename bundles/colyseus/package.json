--- conflicted
+++ resolved
@@ -1,10 +1,6 @@
 {
   "name": "colyseus",
-<<<<<<< HEAD
   "version": "0.16.0-preview.1",
-=======
-  "version": "0.15.57",
->>>>>>> 1a7da98c
   "description": "Multiplayer Framework for Node.js",
   "input": "./src/index.ts",
   "main": "./build/index.js",
@@ -32,11 +28,7 @@
   },
   "homepage": "https://colyseus.io/",
   "engines": {
-<<<<<<< HEAD
-    "node": ">= 18.x"
-=======
     "node": ">= 20.x"
->>>>>>> 1a7da98c
   },
   "dependencies": {
     "@colyseus/auth": "workspace:^",
@@ -46,18 +38,12 @@
     "@colyseus/ws-transport": "workspace:^"
   },
   "devDependencies": {
-    "@colyseus/schema": "^2.0.0",
     "@colyseus/uwebsockets-transport": "workspace:^",
-    "@colyseus/schema": "^3.0.0-alpha.0",
     "@types/ws": "^7.4.4",
-<<<<<<< HEAD
-    "ws": "^7.4.5"
-=======
     "ws": "^8.18.0"
   },
   "peerDependencies": {
-    "@colyseus/schema": "^2.0.0"
->>>>>>> 1a7da98c
+    "@colyseus/schema": "^3.0.0-alpha.0"
   },
   "gitHead": "25ba61e283429bb4fa02db0454f804ea218259eb"
 }