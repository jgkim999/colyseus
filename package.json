{
  "name": "colyseus",
<<<<<<< HEAD
  "version": "0.12.0-alpha.3",
=======
  "version": "0.11.29",
>>>>>>> 6fa7b793
  "description": "Multiplayer Game Server for Node.js.",
  "main": "./lib/index.js",
  "typings": "./lib/index.d.ts",
  "scripts": {
    "prepublish": "rm -rf lib && tsc -d",
    "watch": "tsc -d -w",
    "start": "nodemon --watch 'src/**/*.ts' --exec 'ts-node' usage/Server.ts",
    "test": "COLYSEUS_SEAT_RESERVATION_TIME=0.3 COLYSEUS_PRESENCE_SHORT_TIMEOUT=300 nyc mocha --require ts-node/register test/**Test.ts --exit --timeout 15000",
    "tslint": "tslint --project .",
    "update-contributors": "all-contributors generate"
  },
  "funding": {
    "type": "patreon",
    "url": "https://www.patreon.com/endel"
  },
  "keywords": [
    "colyseus",
    "multiplayer",
    "netcode",
    "realtime",
    "networking",
    "websockets"
  ],
  "files": [
    "lib",
    "LICENSE",
    "README.md"
  ],
  "repository": {
    "type": "git",
    "url": "git://github.com/colyseus/colyseus.git"
  },
  "homepage": "https://colyseus.io/",
  "license": "MIT",
  "engines": {
    "node": ">= 8.x"
  },
  "dependencies": {
    "@colyseus/schema": "^0.5.19",
    "@gamestdio/timer": "^1.3.0",
    "@types/redis": "^2.8.12",
    "@types/ws": "^6.0.1",
    "debug": "^4.0.1",
    "fast-json-patch": "^2.0.5",
    "fossil-delta": "^1.0.1",
    "internal-ip": "^4.3.0",
    "nanoid": "^2.0.0",
    "nonenumerable": "^1.0.1",
    "notepack.io": "^2.2.0",
    "ws": "^7.1.0"
  },
  "devDependencies": {
    "@types/debug": "^0.0.31",
    "@types/express": "^4.16.1",
    "@types/fossil-delta": "^1.0.0",
    "@types/koa": "^2.0.49",
    "@types/mocha": "^5.2.7",
    "@types/mongoose": "^5.5.12",
    "@types/node": "^10.0.8",
    "@types/sinon": "^4.3.3",
    "all-contributors-cli": "^5.4.0",
    "benchmark": "^2.1.1",
    "colyseus.js": "^0.12.0-alpha.1",
    "cors": "^2.8.5",
    "express": "^4.16.2",
    "httpie": "^1.1.2",
    "koa": "^2.8.1",
    "mocha": "^5.1.1",
    "nodemon": "^1.14.8",
    "nyc": "^14.1.1",
    "sinon": "^4.0.0",
    "ts-node": "^7.0.1",
    "tslint": "^5.11.0",
    "typescript": "^3.3.3"
  },
  "optionalDependencies": {
    "mongoose": "^5.6.9",
    "redis": "^2.8.0"
  },
  "greenkeeper": {
    "ignore": [
      "mocha",
      "ts-node",
      "nodemon",
      "@types/node",
      "@types/mocha",
      "@types/sinon",
      "typedoc",
      "sinon",
      "benchmark"
    ]
  },
  "nyc": {
    "extension": [
      ".ts"
    ],
    "include": [
      "src",
      "test"
    ],
    "reporter": [
      "html",
      "lcov"
    ],
    "all": true
  }
}<|MERGE_RESOLUTION|>--- conflicted
+++ resolved
@@ -1,10 +1,6 @@
 {
   "name": "colyseus",
-<<<<<<< HEAD
-  "version": "0.12.0-alpha.3",
-=======
-  "version": "0.11.29",
->>>>>>> 6fa7b793
+  "version": "0.12.0-alpha.4",
   "description": "Multiplayer Game Server for Node.js.",
   "main": "./lib/index.js",
   "typings": "./lib/index.d.ts",
