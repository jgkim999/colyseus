--- conflicted
+++ resolved
@@ -1,10 +1,6 @@
 {
   "name": "colyseus",
-<<<<<<< HEAD
-  "version": "0.4.18",
-=======
   "version": "0.5.0-alpha.3",
->>>>>>> fd7c1afe
   "description": "Multiplayer Game Server for Node.js.",
   "main": "./lib/index.js",
   "typings": "./lib/index.d.ts",
